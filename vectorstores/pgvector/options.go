--- conflicted
+++ resolved
@@ -74,8 +74,6 @@
 	}
 }
 
-<<<<<<< HEAD
-=======
 // WithCollectionMetadata is an option for specifying the collection metadata.
 func WithCollectionMetadata(metadata map[string]any) Option {
 	return func(p *Store) {
@@ -106,7 +104,6 @@
 	}
 }
 
->>>>>>> e8498f5c
 func applyClientOptions(opts ...Option) (Store, error) {
 	o := &Store{
 		collectionName:      DefaultCollectionName,
