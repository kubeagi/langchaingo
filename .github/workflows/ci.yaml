--- conflicted
+++ resolved
@@ -36,19 +36,6 @@
         run: make build-examples
   build-test:
     runs-on: ubuntu-latest
-    services:
-      postgres:
-        image: pgvector/pgvector:pg16
-        env:
-          POSTGRES_PASSWORD: postgres
-          POSTGRES_HOST_AUTH_METHOD: trust
-        options: >-
-          --health-cmd pg_isready
-          --health-interval 10s
-          --health-timeout 5s
-          --health-retries 5
-        ports:
-          - 5432:5432
     steps:
       - uses: actions/setup-go@v4
         with:
@@ -56,14 +43,8 @@
       - uses: actions/checkout@v3
       - name: Build
         run: go build -v ./...
-      - name: Create pgvector extension
-        run: PGPASSWORD=postgres psql -h localhost -U postgres -c 'CREATE EXTENSION vector'
       - name: Test
         env:
           OPENAI_API_KEY: ${{ secrets.OPENAI_API_KEY }}
           GENAI_API_KEY: ${{ secrets.GENAI_API_KEY }}
-<<<<<<< HEAD
-          PGVECTOR_CONNECTION_STRING: postgresql://postgres:postgres@localhost:5432
-=======
->>>>>>> 8b67ef32
         run: go test -v ./...